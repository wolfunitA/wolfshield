--- conflicted
+++ resolved
@@ -33,20 +33,15 @@
 3. Запускаємо білд `npm run build:electron`
 4. Запускаємо виконавчий файл в `./dist/electron` або електрон версію в `npm run start:electron`
 
-<<<<<<< HEAD
-```bash
-git clone https://github.com/opengs/uashield.git && cd uashield
-yarn
-quasar dev -m electron
-```
-
-## Headless версія / Headless version
-1. `docker build . -t uashield`
-2. `docker run uashield 500 true` - where `500` - number of threads, and `true` | `false` if you want to use proxy
-=======
 **Build from sources**
 1. Clone repo `git clone https://github.com/opengs/uashield.git`
 2. Install dependencies `cd uashield && npm install`
 3. Build `npm run build:electron`
 4. Start executable in `./dist/electron` or start electron version `npm run start:electron`
->>>>>>> 58d201c6
+
+## Headless версія / Headless version
+1. `docker build . -t uashield`
+2. `docker run uashield 500 true` - де `500` - номер потоків, і `true` | `false` чи ви бажаєте використати проксі
+
+1. `docker build . -t uashield`
+2. `docker run uashield 500 true` - where `500` - number of threads, and `true` | `false` if you want to use proxy