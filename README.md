--- conflicted
+++ resolved
@@ -1,10 +1,6 @@
 # UA Cyber SHIELD
 
-<<<<<<< HEAD
-*ALERT!!! We are not supporting unlawful active attacks or malware campaings that are causing technical harms. Use only for educational purposes. You can only try this platform on your own website!*
-=======
 *ALERT!!! We not supporting unlawful active attack or malware campaings that are causing technical harms. Use only for educational purposes. You can only try this platform on your own website!*
->>>>>>> 1e25342e
 
 *See this README [in English](README-en.md)*
 
@@ -80,22 +76,14 @@
 
 Коли ми переможемо в цій війні і настане мирний час, гроші що залишаться будуть передані благодійним організаціям на допомогу жертвам цієї війни.
 
-<<<<<<< HEAD
 Рахунки для переказу коштів:
-- BTC: 11wxDarouPfY6P3misLvFuJ8k8oWhd4qb
-
-Якшо ви хочете почастувати розробників кавою щоб вони могли прогулювати роботу і не спати ночами:
-- BTC: 12CcLYn6zrBcnmvK5fRSAQcJre5jknyTxH
-=======
-Рахунки для переведення коштів:
 - BTC: bc1q7e6ew74x56vdpsev5ycqq8ke3tk4yv5452l25g
 - ETH: 0x9472538607eE28F69FE7dAcD6C4cC17B9A20664F
 - USDT (ETH): 0x9472538607eE28F69FE7dAcD6C4cC17B9A20664F **ця адреса в мережі ETH**
 
-І якшо ви хочете дати на каву для розробників, щоб вони могли прогулювати роботу і не спати ночами:
+Якшо ви хочете почастувати розробників кавою щоб вони могли прогулювати роботу і не спати ночами:
 - BTC: bc1q7g5s3c89lymc9vtrf0y8tqyx4mg0hefeyr6zsv
 - ETH: 0x75A291AB6795f747177975bac250B47A33ee54Ed
 - USDT (ETH): 0x75A291AB6795f747177975bac250B47A33ee54Ed **ця адреса в мережі ETH**
->>>>>>> 1e25342e
 
 В майбутньому ми додамо їх ще більше :)