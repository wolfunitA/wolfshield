--- conflicted
+++ resolved
@@ -42,15 +42,11 @@
 1. Clone the repo `git clone https://github.com/opengs/uashield.git`
 2. Install dependencies `cd uashield && npm install`
 3. Build `npm run build:electron`
-<<<<<<< HEAD
 4. Start the executable in `./dist/electron`, or start the **electron** version `npm run start:electron`
-=======
-4. Start executable in `./dist/electron` or start electron version `npm run start:electron`
 
 ## Headless версія / Headless version
 1. `docker build . -t uashield`
 2. `docker run uashield 500 true` - де `500` - номер потоків, і `true` | `false` чи ви бажаєте використати проксі
 
 1. `docker build . -t uashield`
-2. `docker run uashield 500 true` - where `500` - number of threads, and `true` | `false` if you want to use proxy
->>>>>>> 64f9b6dd
+2. `docker run uashield 500 true` - where `500` - number of threads, and `true` | `false` if you want to use proxy