# UA Cyber SHIELD

*ALERT!!! We are not supporting unlawful active attacks or malware campaings that are causing technical harms. Use only for educational purposes. You can only try this platform on your own website!*

*Дивись цю сторінку [українською](README.md)*

[![Release](https://img.shields.io/badge/Release-latest-blue)](https://github.com/opengs/uashield/releases/latest)

**Volunteer cyber defense system of Ukraine**

- Community: [Discord](https://discord.gg/7BfJ9JKQ98) [Telegram](https://t.me/uashield)
- Video Instruction [in Ukrainian](https://youtu.be/snTzpRt7a5k)

## For cyber defenders

1. You can find binaries on [releases page](https://github.com/opengs/uashield/releases)
2. Find the [latest release](https://github.com/opengs/uashield/releases/latest) and your platform
3. Download and run the binary file

**Running on Linux may require an additional `--no-sandbox` argument. Windows doesn't require any additional arguments to run.**

## How it works

Our volunteer defense center does all the hard work: monitoring targets, running technical infrastructure, coordinating attack targets, syncronizing it with client applications, etc.
When an attack is performed, the application gets the data it needs automatically.
The only thing you need to do is to install and run it.
Targets being attacked are changed automatically and are downloaded from the control center/server.

## Program interface

![A working example](docs/working.png)

## Run from source code

1. Clone the repo: `git clone https://github.com/opengs/uashield.git`
2. Install dependencies: `cd uashield && npm install`
3. Run build: `npm run build:electron`
4. Run the binary from `./dist/electron` or electron version: `npm run start:electron`

## Headless version (Docker)

1. Build an image: `docker build . -t uashield`
2. Run: `docker run uashield 512 true` - where `512` - threads count, and `true` | `false` whether you want to use proxies

Or use [pre-built image](https://github.com/opengs/uashield/pkgs/container/uashield):

```bash
docker run -d ghcr.io/opengs/uashield:master 512 true
```

## Docker-compose version

1. Run: `docker-compose up -d`
2. Edit variables `WORKERS` and `USEPROXY` in file `docker-compose.yml` - where `256` - threads count, and `true` | `false` whether you want to use proxies

## Deploy on Raspberry Pi

[![balena deploy button](https://www.balena.io/deploy.svg)](https://dashboard.balena-cloud.com/deploy?repoUrl=https://github.com/opengs/uashield)

## Deploy with Ansible

[tools/ansible/README.md](tools/ansible/README.md)

## Deploy on Kubernetes

[tools/helm/README.md](tools/helm/README.md)

## Deploy with Play With Docker - free instance for 4 hours

[![Try in PWD](https://raw.githubusercontent.com/play-with-docker/stacks/master/assets/images/button.png)](https://labs.play-with-docker.com/?stack=https://raw.githubusercontent.com/opengs/uashield/master/pwd-docker-compose.yml)

## Donations
Donations will be used exclusively to fund our operations:
1. Expenses on constantly buying new proxy servers
2. Occasionally buying servers for IT infastructure

When we win the war and there is peace in Ukraine, funds left will be transferred to charity funds to help casualties of the war.

<<<<<<< HEAD
You can help us through:
- BTC: 11wxDarouPfY6P3misLvFuJ8k8oWhd4qb

Also, you can treat developers with some coffee so they can continue to skip work and keep investing time in the project all night long:
- BTC: 12CcLYn6zrBcnmvK5fRSAQcJre5jknyTxH
=======
You can help us using:
- BTC: bc1q7e6ew74x56vdpsev5ycqq8ke3tk4yv5452l25g
- ETH: 0x9472538607eE28F69FE7dAcD6C4cC17B9A20664F
- USDT (ETH): 0x9472538607eE28F69FE7dAcD6C4cC17B9A20664F **this is address on ETH network**

Also, here are some variants if you want to help developers with some coffee, so we can continue to skip work and keep investing time in the project all nights:
- BTC: bc1q7g5s3c89lymc9vtrf0y8tqyx4mg0hefeyr6zsv
- ETH: 0x75A291AB6795f747177975bac250B47A33ee54Ed
- USDT (ETH): 0x75A291AB6795f747177975bac250B47A33ee54Ed **this is address on ETH network**
>>>>>>> 1e25342e

We will add more options in future :)<|MERGE_RESOLUTION|>--- conflicted
+++ resolved
@@ -76,22 +76,14 @@
 
 When we win the war and there is peace in Ukraine, funds left will be transferred to charity funds to help casualties of the war.
 
-<<<<<<< HEAD
 You can help us through:
-- BTC: 11wxDarouPfY6P3misLvFuJ8k8oWhd4qb
-
-Also, you can treat developers with some coffee so they can continue to skip work and keep investing time in the project all night long:
-- BTC: 12CcLYn6zrBcnmvK5fRSAQcJre5jknyTxH
-=======
-You can help us using:
 - BTC: bc1q7e6ew74x56vdpsev5ycqq8ke3tk4yv5452l25g
 - ETH: 0x9472538607eE28F69FE7dAcD6C4cC17B9A20664F
 - USDT (ETH): 0x9472538607eE28F69FE7dAcD6C4cC17B9A20664F **this is address on ETH network**
 
-Also, here are some variants if you want to help developers with some coffee, so we can continue to skip work and keep investing time in the project all nights:
+Also, you can treat developers with some coffee so they can continue to skip work and keep investing time in the project all night long:
 - BTC: bc1q7g5s3c89lymc9vtrf0y8tqyx4mg0hefeyr6zsv
 - ETH: 0x75A291AB6795f747177975bac250B47A33ee54Ed
 - USDT (ETH): 0x75A291AB6795f747177975bac250B47A33ee54Ed **this is address on ETH network**
->>>>>>> 1e25342e
 
 We will add more options in future :)