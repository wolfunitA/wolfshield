---
- name: Check if repo is exist
  stat:
    path: "{{uashield_work_dir}}"
  failed_when: false
  changed_when: false
  register: check_uashield_repo

- name: Clone repo
  git:
    repo: "{{uashield_git_url}}"
    dest: "{{uashield_work_dir}}"
    accept_hostkey: true
    force: true
<<<<<<< HEAD
    version: "0.0.x"
=======
    version: "master"
  when: not check_uashield_repo.stat.exists
>>>>>>> f17036e5

- name: Pull Latest Changes
  shell: "git pull"
  args:
    chdir: "{{uashield_work_dir}}"
  when: check_uashield_repo.stat.exists

- name: Get Running Docker Containers
  shell: "docker ps -aq"
  register: docker_info

- name: Stop Running Docker Containers
  shell: "docker stop $(docker ps -aq)"
  when: docker_info.stdout

- name: Remove Docker Containers
  shell: "docker rm $(docker ps -aq)"
  when: docker_info.stdout

- name: Remove Old Docker Image
  shell: "docker rmi -f uashield"

- name: Build Docker Image
  shell: "docker build . -t uashield"
  args:
    chdir: "{{uashield_work_dir}}"

- name: Run Instance
  shell: "docker run -d uashield {{ uashield_threads }} {{ uashield_proxy }}"

- name: Check Docker is started
  command: "docker ps"
  register: output

- ansible.builtin.debug:
    var: output.stdout_lines<|MERGE_RESOLUTION|>--- conflicted
+++ resolved
@@ -12,12 +12,8 @@
     dest: "{{uashield_work_dir}}"
     accept_hostkey: true
     force: true
-<<<<<<< HEAD
-    version: "0.0.x"
-=======
     version: "master"
   when: not check_uashield_repo.stat.exists
->>>>>>> f17036e5
 
 - name: Pull Latest Changes
   shell: "git pull"
