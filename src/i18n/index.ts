--- conflicted
+++ resolved
@@ -7,11 +7,8 @@
 import nlNL from './nl-NL'
 import skSK from './sk-SK'
 import esES from './es-ES'
-<<<<<<< HEAD
 import koKR from './ko-KR'
-=======
 import ptPT from './pt-PT'
->>>>>>> bcc6ffc2
 
 export default {
   'en-US': enUS,
@@ -23,9 +20,6 @@
   'nl-NL': nlNL,
   'sk-SK': skSK,
   'es-ES': esES,
-<<<<<<< HEAD
-  'ko-KR': koKR
-=======
+  'ko-KR': koKR,
   'pt-PT': ptPT
->>>>>>> bcc6ffc2
 }