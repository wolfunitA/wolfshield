--- conflicted
+++ resolved
@@ -1,27 +1,21 @@
 import enUS from './en-US'
 import uaUa from './ua-ua'
 import plPL from './pl-PL'
-<<<<<<< HEAD
 import ltLT from './lt-LT'
 import csCS from './cs-CS'
 import deDE from './de-DE'
 import nlNL from './nl-NL'
 import skSK from './sk-SK'
-=======
 import esES from './es-ES'
->>>>>>> ca08c214
 
 export default {
   'en-US': enUS,
   'ua-UA': uaUa,
   'pl-PL': plPL,
-<<<<<<< HEAD
   'lt-LT': ltLT,
   'cs-CS': csCS,
   'de-DE': deDE,
   'nl-NL': nlNL,
-  'sk-SK': skSK
-=======
+  'sk-SK': skSK,
   'es-ES': esES
->>>>>>> ca08c214
 }