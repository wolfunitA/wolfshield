--- conflicted
+++ resolved
@@ -23,15 +23,11 @@
     },
     advanced: {
       header: 'Extended settings',
-<<<<<<< HEAD
       description: 'If some terminology is not clear for you, please do not change extended settings. It can lead to negative effects and decrease the effectiveness of the application.',
-=======
-      description: 'If some terminology is not clear for you, please do not change extended settings. It can lead to negative effect and decrease effectiveness of the application',
       automaticMode: {
         name: 'Automatic mode',
         description: 'When enabled, program analizes efficiency and automatically selects level of parallelism'
       },
->>>>>>> bcc6ffc2
       masDosersCount: {
         name: 'Level of parallelism',
         description: 'Defines the number of attack processes. The application relies on asynchronous operations (not parallel via threads), thanks to that CPU/RAM are not overloaded. Once adjusted, it will usually take around 10 seconds to adjust the amount of the attack processes according to new settings.'
