--- conflicted
+++ resolved
@@ -30,19 +30,7 @@
       },
       masDosersCount: {
         name: 'Level of parallelism',
-<<<<<<< HEAD
-        description: 'Defines the amount of dosers. Application relies on asynchronous operations (not parallel via threads), thanks to that CPU/RAM are not overloaded. Once adjusted, it will usually take around 10 seconds to adjust amount of the dosers according to new settings.'
-      },
-      minimizeToTray: {
-        name: 'Minimize to tray',
-        description: 'App will be minimized to tray instead of closing'
-      },
-      runAtStartup: {
-        name: 'Run automatically at startup',
-        description: 'Allow app to run automatically at startup'
-=======
         description: 'Defines the number of attack processes. The application relies on asynchronous operations (not parallel via threads), thanks to that CPU/RAM are not overloaded. Once adjusted, it will usually take around 10 seconds to adjust the amount of the attack processes according to new settings.'
->>>>>>> da747a66
       }
     }
   }
