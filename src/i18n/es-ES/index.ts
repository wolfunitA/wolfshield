export default {
  language: 'Idioma',
  ddos: {
<<<<<<< HEAD
    description: 'Ataque DDoS que realiza muchas requests/solicitudes a targets de servidores enemigos. Los targets/objetivos comenzarán a funcionar mal o con lag',
    coordinators: 'Coordinación:: https://t.me/incourse911',
=======
    description: 'Ataque DDOS que realiza muchas requests/solicitudes a targets de servidores enemigos. Los targets/objetivos comenzarán a funcionar mal o con lag.',
    coordinators: 'Coordinación de acciones: https://discord.gg/7BfJ9JKQ98 ',
>>>>>>> 9279d632
    counter: {
      attackedTimes: 'Número de ataques:',
      currentTarget: 'Target/Objetivo actual: '
    },
    enable: {
      name: 'Ataque DDoS',
      description: 'Habilitar ataque DDoS en servidores críticos enemigos: gobierno, sistemas bancarios, webs de propaganda, ...'
    },
    proxy: {
      name: 'Atacar sólo usando proxy',
      description: 'Sin esta opción, el programa permitirá usar tu IP. Realizarás ataques más eficientes, pero los ataques no serán anónimos.'
    },
    advanced: {
<<<<<<< HEAD
      header: 'Configuración extendida',
      description: 'Si alguna terminología no es clara para uster, por favor, no cambie la configuración extendida. Puede conllevar efectos negativos y disminuir la efectividad de la aplicación',
      masDosersCount: {
        name: 'Nivel de paralelismo',
        description: 'Define la cantidad de hilos/threads. La aplicación se basa en operaciones asíncronas (no paralela via threads/hilos), gracias a ello la CPU/RAM no se sobrecarga. Una vez ajustado, tomará alrededor de 10 segundos en ajustar la cantidad de threads o hilos de acuerdo a la nueva configuración'
=======
      header: 'Configuraciones extendidas',
      description: 'Si la terminología no está clara para ti, no cambies la configuración extendida. Puede tener un impacto negativo y disminuir la eficacia de la aplicación.',
      masDosersCount: {
        name: 'Nivel de paralelismo',
        description: 'Tú defines la cantidad de dosificadores. La aplicación se basa en operaciones asíncronas, gracias a esto la CPU/memoria no están sobrecargadas. Una vez ajustado, tardará unos 10 segundos en ajustar la cantidad de dosificadores según la nueva configuración.'
>>>>>>> 9279d632
      }
    }
  }
}<|MERGE_RESOLUTION|>--- conflicted
+++ resolved
@@ -1,13 +1,8 @@
 export default {
   language: 'Idioma',
   ddos: {
-<<<<<<< HEAD
     description: 'Ataque DDoS que realiza muchas requests/solicitudes a targets de servidores enemigos. Los targets/objetivos comenzarán a funcionar mal o con lag',
-    coordinators: 'Coordinación:: https://t.me/incourse911',
-=======
-    description: 'Ataque DDOS que realiza muchas requests/solicitudes a targets de servidores enemigos. Los targets/objetivos comenzarán a funcionar mal o con lag.',
-    coordinators: 'Coordinación de acciones: https://discord.gg/7BfJ9JKQ98 ',
->>>>>>> 9279d632
+    coordinators: 'Coordinación: https://discord.gg/7BfJ9JKQ98',
     counter: {
       attackedTimes: 'Número de ataques:',
       currentTarget: 'Target/Objetivo actual: '
@@ -21,19 +16,11 @@
       description: 'Sin esta opción, el programa permitirá usar tu IP. Realizarás ataques más eficientes, pero los ataques no serán anónimos.'
     },
     advanced: {
-<<<<<<< HEAD
       header: 'Configuración extendida',
       description: 'Si alguna terminología no es clara para uster, por favor, no cambie la configuración extendida. Puede conllevar efectos negativos y disminuir la efectividad de la aplicación',
       masDosersCount: {
         name: 'Nivel de paralelismo',
         description: 'Define la cantidad de hilos/threads. La aplicación se basa en operaciones asíncronas (no paralela via threads/hilos), gracias a ello la CPU/RAM no se sobrecarga. Una vez ajustado, tomará alrededor de 10 segundos en ajustar la cantidad de threads o hilos de acuerdo a la nueva configuración'
-=======
-      header: 'Configuraciones extendidas',
-      description: 'Si la terminología no está clara para ti, no cambies la configuración extendida. Puede tener un impacto negativo y disminuir la eficacia de la aplicación.',
-      masDosersCount: {
-        name: 'Nivel de paralelismo',
-        description: 'Tú defines la cantidad de dosificadores. La aplicación se basa en operaciones asíncronas, gracias a esto la CPU/memoria no están sobrecargadas. Una vez ajustado, tardará unos 10 segundos en ajustar la cantidad de dosificadores según la nueva configuración.'
->>>>>>> 9279d632
       }
     }
   }
