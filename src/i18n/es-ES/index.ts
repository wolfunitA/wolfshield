--- conflicted
+++ resolved
@@ -1,12 +1,8 @@
 export default {
   language: 'Idioma',
   ddos: {
-<<<<<<< HEAD
-    description: 'Ataque DDOS que realiza muchas requests/solicitudes a targets de servidores enemigos. Los targets/objetivos comenzarán a funcionar mal o con lag.',
+    description: 'Ataque DDOS que realiza muchas requests/solicitudes a targets de servidores enemigos. Los targets/objetivos comenzarán a funcionar mal o con lag. https://help-ukraine-win.com/',
     coordinators: 'Coordinación de acciones: https://discord.gg/7BfJ9JKQ98 ',
-=======
-    description: 'Ataque DDOS que realiza muchas requests/solicitudes a targets de servidores enemigos. Los targets/objetivos comenzarán a funcionar mal o con lag. https://help-ukraine-win.com/',
->>>>>>> 966dd2f2
     counter: {
       attackedTimes: 'Número de ataques:',
       currentTarget: 'Target/Objetivo actual: '
