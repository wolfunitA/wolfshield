--- conflicted
+++ resolved
@@ -223,17 +223,9 @@
         window.require('electron').ipcRenderer.send('updateMaxDosersCount', { newVal })
       }
     },
-<<<<<<< HEAD
-    minimizeToTray (newVal: boolean) {
-      window.require('electron').ipcRenderer.send('updateMinimizeToTray', { newVal })
-    },
-    runAtStartup (newVal: boolean) {
-      window.require('electron').ipcRenderer.send('updateRunAtStartup', { newVal })
-=======
     automaticMode (newVal: boolean) {
       window.require('electron').ipcRenderer.send('updateStrategy', { newVal: newVal ? 'automatic' : 'manual' })
       this.maxDosersCount = 32
->>>>>>> da747a66
     }
   },
 
@@ -270,11 +262,7 @@
     const updateDialog = ref(false)
     const updateMessage = ref('message')
 
-<<<<<<< HEAD
-    return { ddosEnabled, forceProxy, attackCounter, currentAttack, lastAttackChange, log, advancedSettingsDialog, maxDosersCount, minimizeToTray, runAtStartup, updateDialog, updateMessage }
-=======
     return { ddosEnabled, forceProxy, attackCounter, successfullAtacks, realtimeAttackCounter, realtimeSuccessfullAtackCounter, currentAttack, lastAttackChange, advancedSettingsDialog, automaticMode, maxDosersCount, updateDialog, updateMessage }
->>>>>>> da747a66
   }
 })
 </script>
