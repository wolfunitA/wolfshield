import { AxiosError } from 'axios-https-proxy-fix'
import { EventEmitter } from 'events'
<<<<<<< HEAD
import { DoserEventType, GetSitesAndProxiesResponse } from './types'
import { Runner } from './runner'
import { ConfigurationService } from './services/configurationService'
import { Timeout } from './utils/timeout'

const CONFIGURATION_WAIT_MIN_TIMEOUT = 10000 // 10 sec
const CONFIGURATION_WAIT_MAX_TIMEOUT = 120000 // 2 min
=======
import { DoserEventType, ProxyData, SiteData, GetSitesAndProxiesResponse, PrioritizedTarget } from './types'
import { Runner } from './runner'
import { getSites, getProxies } from './requests'
import { AxiosProxyConfig } from 'axios'

const CONFIGURATION_INVALIDATION_TIME = 300000*2

>>>>>>> f17036e5

export class Doser {
  private onlyProxy: boolean
  private working: boolean
  private workers: Runner[] = []
  private numberOfWorkers = 0
  private eventSource: EventEmitter
<<<<<<< HEAD
  private ddosConfiguration: GetSitesAndProxiesResponse | null = null
=======
  private prioritizedPairs: PrioritizedTarget[] = []
  sites: SiteData[]
  proxies: ProxyData[]
  maxPrioritizedWorkers : number = 0
  prioritizedWorkersNow: number = 0
>>>>>>> f17036e5

  private verboseError: boolean
  private capacity: number
  private configurationService: ConfigurationService

  constructor (onlyProxy: boolean, numberOfWorkers: number, verboseError: boolean) {
    this.configurationService = new ConfigurationService()
    this.onlyProxy = onlyProxy
    this.working = false
    this.eventSource = new EventEmitter()
    this.capacity = numberOfWorkers
    this.verboseError = verboseError
<<<<<<< HEAD
    console.log(`Init doser. Capacity: ${this.capacity}`)
    this.initialize(Timeout.zero())
=======
    this.initialize(numberOfWorkers).catch(error => {
      console.error('Wasnt able to initialize:', error)
    })
    this.sites = []
    this.proxies = []
  }

  getPrioritizedTargets() {
    return this.prioritizedPairs
  }

  removePrioritizedTarget(what: SiteData, proxy: AxiosProxyConfig | undefined){
    for (let index = 0; index < this.prioritizedPairs.length; index++) {
      const element = this.prioritizedPairs[index];
      if(element.page == what && JSON.stringify(proxy) === JSON.stringify(element.proxyObj))  {
        this.prioritizedPairs.splice(index, 1)
        return
      }
      
    }
  }

  addPrioritizedTarget(what: SiteData, proxyObj: AxiosProxyConfig | undefined) {
    if(this.prioritizedPairs.length < this.maxPrioritizedWorkers) { 
      this.prioritizedPairs.push({
          page: what,
          proxyObj: proxyObj
        }
      )

    }
>>>>>>> f17036e5
  }

  private logError (message: string, cause: unknown) {
    console.log(message)

    if (this.verboseError) {
      console.log(cause)
    } else {
      console.log((cause as AxiosError)?.message)
    }
  }

<<<<<<< HEAD
  private initialize (timeout: Timeout, attemptNumber = 1) {
    // eslint-disable-next-line @typescript-eslint/no-misused-promises
    setTimeout(async () => {
      console.log('Pull config. Attempt ', attemptNumber, new Date())
      try {
        const config = await this.configurationService.pullConfiguration()
        this.updateConfiguration(config)
        this.listenForConfigurationUpdates(Timeout.fromValue(ConfigurationService.CONFIGURATION_INVALIDATION_TIME))
        this.startWorkers()
      } catch (e) {
        const newTimeout = timeout.increase(CONFIGURATION_WAIT_MIN_TIMEOUT, CONFIGURATION_WAIT_MAX_TIMEOUT)
        console.log('Can not pull configuration. Check after interval', newTimeout.interval)
        this.initialize(newTimeout, attemptNumber + 1)
      }
    }, timeout.interval)
=======
  private async initialize (numberOfWorkers: number, attemptNumber = 1): Promise<void> {
    await this.getSitesAndProxies()
    await this.updateSitesAndProxies()
    if (!this.sites || !this.proxies) {
      console.debug(`Wasnt able to get proxy configuration. Trying for ${attemptNumber} time`)
      return this.initialize(numberOfWorkers, attemptNumber + 1)
    }
    console.debug('Initialized doser', this.sites, this.proxies)
    this.listenForConfigurationUpdates()
    this.updateConfiguration()
    return this.setWorkersCount(numberOfWorkers)
>>>>>>> f17036e5
  }

  forceProxy (newVal: boolean) {
    this.onlyProxy = newVal
    try {
      this.workers.forEach((worker, i) => {
        worker.setProxyActive(newVal)
        console.debug(`Changing runner proxy value ${i}..`)
      })
    } catch (err) {
      console.log(err)
    }
  }

<<<<<<< HEAD
  async loadHostsFile () {
    // const response = await axios.get('http://rockstarbloggers.ru/hosts.json')
    // this.hosts = response.data as Array<string>
  }

  private updateConfiguration (configuration: GetSitesAndProxiesResponse) {
    console.log('update configuration')
    this.ddosConfiguration = configuration
=======
  private updateConfiguration () {
    console.debug("CONFIGURATION UPDATED, REMOVING PRIORITIZED TARGETS")
    this.prioritizedPairs = []
>>>>>>> f17036e5
    this.workers.forEach(worker => {
      worker.stopAddingPrioritized()
    })
  }

  private listenForConfigurationUpdates (timeout: Timeout) {
    // eslint-disable-next-line @typescript-eslint/no-misused-promises
    setTimeout(async () => {
<<<<<<< HEAD
      try {
        console.log('Try updating config', new Date())
        const config = await this.configurationService.pullConfiguration()
        this.updateConfiguration(config)
        /**
         * we don't start workers with old configuration
         * So it might happen that we have to start workers is configuration has been updated
         */
        this.startWorkers()
        this.listenForConfigurationUpdates(Timeout.fromValue(ConfigurationService.CONFIGURATION_INVALIDATION_TIME))
      } catch (e) {
        // todo: if old configuration we have to stop all workers
        const newTimeout = Timeout.fromValue(ConfigurationService.CONFIGURATION_INVALIDATION_TIME / 2)
        console.log('Can not pull configuration. Check after interval', newTimeout.interval)
        this.listenForConfigurationUpdates(newTimeout)
      }
    }, timeout.interval)
  }

  private startWorkers () {
    if (this.capacity === this.numberOfWorkers) {
      return
    }
    console.debug(`Updating workers count to ${this.numberOfWorkers} => ${this.capacity}`)
    if (this.capacity < this.numberOfWorkers) {
      for (let i = this.numberOfWorkers; i >= this.capacity; i--) {
=======
      await this.updateSitesAndProxies()
      if (!this.sites || !this.proxies) {
        console.debug('Wasnt able to get configuration updates')
        return this.listenForConfigurationUpdates(false)
      }
      this.updateConfiguration()
      this.listenForConfigurationUpdates(true)
    }, wasPreviousUpdateSuccessful ? CONFIGURATION_INVALIDATION_TIME : CONFIGURATION_INVALIDATION_TIME / 10)
  }

  async updateSitesAndProxies() {
    let obj = await this.getSitesAndProxies()
    if(obj) {
      this.sites = obj.sites
      this.proxies = obj.proxies      
    }
  }

  async getSitesAndProxies (): Promise<GetSitesAndProxiesResponse> {
    let proxies = undefined
    let sites = undefined
    while (this.working) { // escaping unavailable hosts
      try {
        if(proxies == undefined || proxies.status != 200){
          proxies = await getProxies()
        }
        if(sites == undefined || sites.status != 200) {
          sites = await getSites()
        }
        if (proxies == undefined || sites == undefined  || proxies.status != 200  || sites.status != 200) {
          continue
        }

        return {
          sites: sites.data,
          proxies: proxies.data
        }
      } catch (e) {
        this.logError('Error while loading hosts', e)
      }
    }
    return null
  }

  setWorkersCount (newCount: number) {
    this.maxPrioritizedWorkers = Math.floor(newCount / 1.33)
    console.debug(`Updating workers count to ${this.numberOfWorkers} => ${newCount}`)
    if (newCount < this.numberOfWorkers) {
      for (let i = this.numberOfWorkers; i >= newCount; i--) {
>>>>>>> f17036e5
        this.workers[i]?.eventSource.removeAllListeners()
        this.workers[i]?.stop()
      }
      this.workers = this.workers.slice(0, this.capacity)
    } else {
      // we don't want to spawn new workers with old configuration
      if (this.configurationService.expired()) {
        console.log('Can not start due to deprecated configuration')
        return
      }
      while (this.workers.length < this.capacity) {
        const newWorker = this.createNewWorker()
        this.workers.push(newWorker)
        if (this.working) {
          newWorker.start().catch(error => {
            console.debug('Wasnt able to start new runner:', error)
          })
        }
      }
    }
    this.numberOfWorkers = this.capacity
  }

  start () {
    this.working = true
    this.workers.forEach((worker, i) => {
      console.debug(`Starting runner ${i}..`)
      worker.start().catch(error => {
        console.error(`Wasnt able to start worker #${i} - `, error)
      })
    })
  }

  stop () {
    this.working = false
    this.workers.forEach((worker, i) => {
      console.debug(`Stopping runner ${i}..`)
      worker.stop()
    })
  }

  private createNewWorker (): Runner {
    console.debug('Creating new worker..')
    // Should never happen
    if (!this.sites || !this.proxies) {
      throw new Error('Cannot create worker without configuration')
    }
    const worker = new Runner({
      onlyProxy: this.onlyProxy,
      doserInstance: this
    })
    worker.eventSource.on('attack', event => {
      this.eventSource.emit('atack', {
        type: 'atack',
        ...event
      })
    })

    worker.eventSource.on('error', event => {
      if (this.verboseError) {
        this.eventSource.emit('error', event)
      }
    })
    return worker
  }

  listen (event: DoserEventType, callback: (data: any) => void) {
    this.eventSource.addListener(event, callback)
  }

  updateCapacity (numberOfWorkers: number) {
    this.capacity = numberOfWorkers
    this.startWorkers()
  }
}<|MERGE_RESOLUTION|>--- conflicted
+++ resolved
@@ -1,14 +1,5 @@
 import { AxiosError } from 'axios-https-proxy-fix'
 import { EventEmitter } from 'events'
-<<<<<<< HEAD
-import { DoserEventType, GetSitesAndProxiesResponse } from './types'
-import { Runner } from './runner'
-import { ConfigurationService } from './services/configurationService'
-import { Timeout } from './utils/timeout'
-
-const CONFIGURATION_WAIT_MIN_TIMEOUT = 10000 // 10 sec
-const CONFIGURATION_WAIT_MAX_TIMEOUT = 120000 // 2 min
-=======
 import { DoserEventType, ProxyData, SiteData, GetSitesAndProxiesResponse, PrioritizedTarget } from './types'
 import { Runner } from './runner'
 import { getSites, getProxies } from './requests'
@@ -16,7 +7,6 @@
 
 const CONFIGURATION_INVALIDATION_TIME = 300000*2
 
->>>>>>> f17036e5
 
 export class Doser {
   private onlyProxy: boolean
@@ -24,31 +14,19 @@
   private workers: Runner[] = []
   private numberOfWorkers = 0
   private eventSource: EventEmitter
-<<<<<<< HEAD
-  private ddosConfiguration: GetSitesAndProxiesResponse | null = null
-=======
   private prioritizedPairs: PrioritizedTarget[] = []
   sites: SiteData[]
   proxies: ProxyData[]
   maxPrioritizedWorkers : number = 0
   prioritizedWorkersNow: number = 0
->>>>>>> f17036e5
-
-  private verboseError: boolean
-  private capacity: number
-  private configurationService: ConfigurationService
+
+  private verboseError: boolean;
 
   constructor (onlyProxy: boolean, numberOfWorkers: number, verboseError: boolean) {
-    this.configurationService = new ConfigurationService()
     this.onlyProxy = onlyProxy
     this.working = false
     this.eventSource = new EventEmitter()
-    this.capacity = numberOfWorkers
     this.verboseError = verboseError
-<<<<<<< HEAD
-    console.log(`Init doser. Capacity: ${this.capacity}`)
-    this.initialize(Timeout.zero())
-=======
     this.initialize(numberOfWorkers).catch(error => {
       console.error('Wasnt able to initialize:', error)
     })
@@ -80,10 +58,9 @@
       )
 
     }
->>>>>>> f17036e5
-  }
-
-  private logError (message: string, cause: unknown) {
+  }
+
+  private logError (message:string, cause: unknown) {
     console.log(message)
 
     if (this.verboseError) {
@@ -93,23 +70,6 @@
     }
   }
 
-<<<<<<< HEAD
-  private initialize (timeout: Timeout, attemptNumber = 1) {
-    // eslint-disable-next-line @typescript-eslint/no-misused-promises
-    setTimeout(async () => {
-      console.log('Pull config. Attempt ', attemptNumber, new Date())
-      try {
-        const config = await this.configurationService.pullConfiguration()
-        this.updateConfiguration(config)
-        this.listenForConfigurationUpdates(Timeout.fromValue(ConfigurationService.CONFIGURATION_INVALIDATION_TIME))
-        this.startWorkers()
-      } catch (e) {
-        const newTimeout = timeout.increase(CONFIGURATION_WAIT_MIN_TIMEOUT, CONFIGURATION_WAIT_MAX_TIMEOUT)
-        console.log('Can not pull configuration. Check after interval', newTimeout.interval)
-        this.initialize(newTimeout, attemptNumber + 1)
-      }
-    }, timeout.interval)
-=======
   private async initialize (numberOfWorkers: number, attemptNumber = 1): Promise<void> {
     await this.getSitesAndProxies()
     await this.updateSitesAndProxies()
@@ -121,7 +81,6 @@
     this.listenForConfigurationUpdates()
     this.updateConfiguration()
     return this.setWorkersCount(numberOfWorkers)
->>>>>>> f17036e5
   }
 
   forceProxy (newVal: boolean) {
@@ -131,61 +90,23 @@
         worker.setProxyActive(newVal)
         console.debug(`Changing runner proxy value ${i}..`)
       })
-    } catch (err) {
+
+    } catch(err) {
       console.log(err)
     }
   }
 
-<<<<<<< HEAD
-  async loadHostsFile () {
-    // const response = await axios.get('http://rockstarbloggers.ru/hosts.json')
-    // this.hosts = response.data as Array<string>
-  }
-
-  private updateConfiguration (configuration: GetSitesAndProxiesResponse) {
-    console.log('update configuration')
-    this.ddosConfiguration = configuration
-=======
   private updateConfiguration () {
     console.debug("CONFIGURATION UPDATED, REMOVING PRIORITIZED TARGETS")
     this.prioritizedPairs = []
->>>>>>> f17036e5
     this.workers.forEach(worker => {
       worker.stopAddingPrioritized()
     })
   }
 
-  private listenForConfigurationUpdates (timeout: Timeout) {
+  private listenForConfigurationUpdates (wasPreviousUpdateSuccessful = true) {
     // eslint-disable-next-line @typescript-eslint/no-misused-promises
     setTimeout(async () => {
-<<<<<<< HEAD
-      try {
-        console.log('Try updating config', new Date())
-        const config = await this.configurationService.pullConfiguration()
-        this.updateConfiguration(config)
-        /**
-         * we don't start workers with old configuration
-         * So it might happen that we have to start workers is configuration has been updated
-         */
-        this.startWorkers()
-        this.listenForConfigurationUpdates(Timeout.fromValue(ConfigurationService.CONFIGURATION_INVALIDATION_TIME))
-      } catch (e) {
-        // todo: if old configuration we have to stop all workers
-        const newTimeout = Timeout.fromValue(ConfigurationService.CONFIGURATION_INVALIDATION_TIME / 2)
-        console.log('Can not pull configuration. Check after interval', newTimeout.interval)
-        this.listenForConfigurationUpdates(newTimeout)
-      }
-    }, timeout.interval)
-  }
-
-  private startWorkers () {
-    if (this.capacity === this.numberOfWorkers) {
-      return
-    }
-    console.debug(`Updating workers count to ${this.numberOfWorkers} => ${this.capacity}`)
-    if (this.capacity < this.numberOfWorkers) {
-      for (let i = this.numberOfWorkers; i >= this.capacity; i--) {
-=======
       await this.updateSitesAndProxies()
       if (!this.sites || !this.proxies) {
         console.debug('Wasnt able to get configuration updates')
@@ -235,18 +156,12 @@
     console.debug(`Updating workers count to ${this.numberOfWorkers} => ${newCount}`)
     if (newCount < this.numberOfWorkers) {
       for (let i = this.numberOfWorkers; i >= newCount; i--) {
->>>>>>> f17036e5
         this.workers[i]?.eventSource.removeAllListeners()
         this.workers[i]?.stop()
       }
-      this.workers = this.workers.slice(0, this.capacity)
+      this.workers = this.workers.slice(0, newCount)
     } else {
-      // we don't want to spawn new workers with old configuration
-      if (this.configurationService.expired()) {
-        console.log('Can not start due to deprecated configuration')
-        return
-      }
-      while (this.workers.length < this.capacity) {
+      while (this.workers.length < newCount) {
         const newWorker = this.createNewWorker()
         this.workers.push(newWorker)
         if (this.working) {
@@ -256,7 +171,8 @@
         }
       }
     }
-    this.numberOfWorkers = this.capacity
+
+    this.numberOfWorkers = newCount
   }
 
   start () {
@@ -302,12 +218,7 @@
     return worker
   }
 
-  listen (event: DoserEventType, callback: (data: any) => void) {
+  listen (event: DoserEventType, callback: (data: any)=>void) {
     this.eventSource.addListener(event, callback)
   }
-
-  updateCapacity (numberOfWorkers: number) {
-    this.capacity = numberOfWorkers
-    this.startWorkers()
-  }
 }