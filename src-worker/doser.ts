import { AxiosError } from 'axios-https-proxy-fix'
import { EventEmitter } from 'events'
import { DoserEventType, ProxyData, SiteData, GetSitesAndProxiesResponse, PrioritizedTarget } from './types'
import { Runner } from './runner'
import { getSites, getProxies } from './requests'
import { AxiosProxyConfig } from 'axios'

const CONFIGURATION_INVALIDATION_TIME = 300000*2


export class Doser {
  private onlyProxy: boolean
  private working: boolean
  private workers: Runner[] = []
  private numberOfWorkers = 0
  private eventSource: EventEmitter
<<<<<<< HEAD
  private prioritizedPairs: any = []
  
  private ddosConfiguration: {
    updateTime: Date;
    sites: SiteData[];
    proxies: ProxyData[];
  } | null = null
=======
  private prioritizedPairs: PrioritizedTarget[] = []
  sites: SiteData[]
  proxies: ProxyData[]
  maxPrioritizedWorkers : number = 0
  prioritizedWorkersNow: number = 0
>>>>>>> c833332e

  private verboseError: boolean;

  constructor (onlyProxy: boolean, numberOfWorkers: number, verboseError: boolean) {
    this.onlyProxy = onlyProxy
    this.working = false
    this.eventSource = new EventEmitter()
    this.verboseError = verboseError
    this.initialize(numberOfWorkers).catch(error => {
      console.error('Wasnt able to initialize:', error)
    })
    this.sites = []
    this.proxies = []
  }

  getPrioritizedTargets() {
    return this.prioritizedPairs
  }

  removePrioritizedTarget(what: SiteData, proxy: AxiosProxyConfig | undefined){
    for (let index = 0; index < this.prioritizedPairs.length; index++) {
      const element = this.prioritizedPairs[index];
      if(element.page == what && JSON.stringify(proxy) === JSON.stringify(element.proxyObj))  {
        this.prioritizedPairs.splice(index, 1)
        return
      }
      
    }
  }

  addPrioritizedTarget(what: SiteData, proxyObj: AxiosProxyConfig | undefined) {
    if(this.prioritizedPairs.length < this.maxPrioritizedWorkers) { 
      this.prioritizedPairs.push({
          page: what,
          proxyObj: proxyObj
        }
      )

    }
  }

  getPrioritizedTargets() {
    return this.prioritizedPairs
  }

  removePrioritizedTarget(what, proxy){
    for (let index = 0; index < this.prioritizedPairs.length; index++) {
      const element = this.prioritizedPairs[index];
      if(element.page == what && JSON.stringify(proxy) === JSON.stringify(element.proxyObj))  {
        this.prioritizedPairs.splice(index, 1)
        return
      }
      
    }
  }

  addPrioritizedTarget(what, proxyObj) {
    if(this.prioritizedPairs.length < 100) {
      this.prioritizedPairs.push({
          page: what,
          proxyObj: proxyObj
        }
      )

    }
  }

  private logError (message:string, cause: unknown) {
    console.log(message)

    if (this.verboseError) {
      console.log(cause)
    } else {
      console.log((cause as AxiosError)?.message)
    }
  }

  private async initialize (numberOfWorkers: number, attemptNumber = 1): Promise<void> {
    await this.getSitesAndProxies()
    await this.updateSitesAndProxies()
    if (!this.sites || !this.proxies) {
      console.debug(`Wasnt able to get proxy configuration. Trying for ${attemptNumber} time`)
      return this.initialize(numberOfWorkers, attemptNumber + 1)
    }
    console.debug('Initialized doser', this.sites, this.proxies)
    this.listenForConfigurationUpdates()
    this.updateConfiguration()
    return this.setWorkersCount(numberOfWorkers)
  }

  forceProxy (newVal: boolean) {
    this.onlyProxy = newVal
    try {
      this.workers.forEach((worker, i) => {
        worker.setProxyActive(newVal)
        console.debug(`Changing runner proxy value ${i}..`)
      })

    } catch(err) {
      console.log(err)
    }
  }

<<<<<<< HEAD
  private updateConfiguration (configuration: { sites: SiteData[]; proxies: ProxyData[] }) {
    this.ddosConfiguration = {
      ...configuration,
      updateTime: new Date()
    }
=======
  private updateConfiguration () {
    console.debug("CONFIGURATION UPDATED, REMOVING PRIORITIZED TARGETS")
    this.prioritizedPairs = []
>>>>>>> c833332e
    this.workers.forEach(worker => {
      worker.stopAddingPrioritized()
    })
  }

  private listenForConfigurationUpdates (wasPreviousUpdateSuccessful = true) {
    // eslint-disable-next-line @typescript-eslint/no-misused-promises
    setTimeout(async () => {
      await this.updateSitesAndProxies()
      if (!this.sites || !this.proxies) {
        console.debug('Wasnt able to get configuration updates')
        return this.listenForConfigurationUpdates(false)
      }
      this.updateConfiguration()
      this.listenForConfigurationUpdates(true)
    }, wasPreviousUpdateSuccessful ? CONFIGURATION_INVALIDATION_TIME : CONFIGURATION_INVALIDATION_TIME / 10)
  }

<<<<<<< HEAD
  async getSitesAndProxies (): Promise<GetSitesAndProxiesResponse> {
    let proxies = undefined
    let sites = undefined
    while (this.working) { // escaping unavailable hosts
      try {
        if(proxies == undefined || proxies.status != 200){
          proxies = await getProxies()
        }
        if(sites == undefined || sites.status != 200) {
          sites = await getSites()
        }
        if (proxies == undefined || sites == undefined  || proxies.status != 200  || sites.status != 200) {
          continue
        }

        return {
          sites: sites.data,
          proxies: proxies.data
        }
      } catch (e) {
        this.logError('Error while loading hosts', e)
      }
=======
  async updateSitesAndProxies() {
    let obj = await this.getSitesAndProxies()
    if(obj) {
      this.sites = obj.sites
      this.proxies = obj.proxies      
>>>>>>> c833332e
    }
  }

<<<<<<< HEAD
=======
  async getSitesAndProxies (): Promise<GetSitesAndProxiesResponse> {
    let proxies = undefined
    let sites = undefined
    while (this.working) { // escaping unavailable hosts
      try {
        if(proxies == undefined || proxies.status != 200){
          proxies = await getProxies()
        }
        if(sites == undefined || sites.status != 200) {
          sites = await getSites()
        }
        if (proxies == undefined || sites == undefined  || proxies.status != 200  || sites.status != 200) {
          continue
        }

        return {
          sites: sites.data,
          proxies: proxies.data
        }
      } catch (e) {
        this.logError('Error while loading hosts', e)
      }
    }
    return null
  }

>>>>>>> c833332e
  setWorkersCount (newCount: number) {
    this.maxPrioritizedWorkers = Math.floor(newCount / 1.33)
    console.debug(`Updating workers count to ${this.numberOfWorkers} => ${newCount}`)
    if (newCount < this.numberOfWorkers) {
      for (let i = this.numberOfWorkers; i >= newCount; i--) {
        this.workers[i]?.eventSource.removeAllListeners()
        this.workers[i]?.stop()
      }
      this.workers = this.workers.slice(0, newCount)
    } else {
      while (this.workers.length < newCount) {
        const newWorker = this.createNewWorker()
        this.workers.push(newWorker)
        if (this.working) {
          newWorker.start().catch(error => {
            console.debug('Wasnt able to start new runner:', error)
          })
        }
      }
    }

    this.numberOfWorkers = newCount
  }

  start () {
    this.working = true
    this.workers.forEach((worker, i) => {
      console.debug(`Starting runner ${i}..`)
      worker.start().catch(error => {
        console.error(`Wasnt able to start worker #${i} - `, error)
      })
    })
  }

  stop () {
    this.working = false
    this.workers.forEach((worker, i) => {
      console.debug(`Stopping runner ${i}..`)
      worker.stop()
    })
  }

  private createNewWorker (): Runner {
    console.debug('Creating new worker..')
    // Should never happen
    if (!this.sites || !this.proxies) {
      throw new Error('Cannot create worker without configuration')
    }
    const worker = new Runner({
<<<<<<< HEAD
      sites: this.ddosConfiguration.sites,
      proxies: this.ddosConfiguration.proxies,
=======
>>>>>>> c833332e
      onlyProxy: this.onlyProxy,
      doserInstance: this
    })
    worker.eventSource.on('attack', event => {
      this.eventSource.emit('atack', {
        type: 'atack',
        ...event
      })
    })

    worker.eventSource.on('error', event => {
      if (this.verboseError) {
        this.eventSource.emit('error', event)
      }
    })
    return worker
  }

  listen (event: DoserEventType, callback: (data: any)=>void) {
    this.eventSource.addListener(event, callback)
  }
}<|MERGE_RESOLUTION|>--- conflicted
+++ resolved
@@ -14,21 +14,11 @@
   private workers: Runner[] = []
   private numberOfWorkers = 0
   private eventSource: EventEmitter
-<<<<<<< HEAD
-  private prioritizedPairs: any = []
-  
-  private ddosConfiguration: {
-    updateTime: Date;
-    sites: SiteData[];
-    proxies: ProxyData[];
-  } | null = null
-=======
   private prioritizedPairs: PrioritizedTarget[] = []
   sites: SiteData[]
   proxies: ProxyData[]
   maxPrioritizedWorkers : number = 0
   prioritizedWorkersNow: number = 0
->>>>>>> c833332e
 
   private verboseError: boolean;
 
@@ -70,32 +60,6 @@
     }
   }
 
-  getPrioritizedTargets() {
-    return this.prioritizedPairs
-  }
-
-  removePrioritizedTarget(what, proxy){
-    for (let index = 0; index < this.prioritizedPairs.length; index++) {
-      const element = this.prioritizedPairs[index];
-      if(element.page == what && JSON.stringify(proxy) === JSON.stringify(element.proxyObj))  {
-        this.prioritizedPairs.splice(index, 1)
-        return
-      }
-      
-    }
-  }
-
-  addPrioritizedTarget(what, proxyObj) {
-    if(this.prioritizedPairs.length < 100) {
-      this.prioritizedPairs.push({
-          page: what,
-          proxyObj: proxyObj
-        }
-      )
-
-    }
-  }
-
   private logError (message:string, cause: unknown) {
     console.log(message)
 
@@ -132,17 +96,9 @@
     }
   }
 
-<<<<<<< HEAD
-  private updateConfiguration (configuration: { sites: SiteData[]; proxies: ProxyData[] }) {
-    this.ddosConfiguration = {
-      ...configuration,
-      updateTime: new Date()
-    }
-=======
   private updateConfiguration () {
     console.debug("CONFIGURATION UPDATED, REMOVING PRIORITIZED TARGETS")
     this.prioritizedPairs = []
->>>>>>> c833332e
     this.workers.forEach(worker => {
       worker.stopAddingPrioritized()
     })
@@ -161,7 +117,14 @@
     }, wasPreviousUpdateSuccessful ? CONFIGURATION_INVALIDATION_TIME : CONFIGURATION_INVALIDATION_TIME / 10)
   }
 
-<<<<<<< HEAD
+  async updateSitesAndProxies() {
+    let obj = await this.getSitesAndProxies()
+    if(obj) {
+      this.sites = obj.sites
+      this.proxies = obj.proxies      
+    }
+  }
+
   async getSitesAndProxies (): Promise<GetSitesAndProxiesResponse> {
     let proxies = undefined
     let sites = undefined
@@ -184,45 +147,10 @@
       } catch (e) {
         this.logError('Error while loading hosts', e)
       }
-=======
-  async updateSitesAndProxies() {
-    let obj = await this.getSitesAndProxies()
-    if(obj) {
-      this.sites = obj.sites
-      this.proxies = obj.proxies      
->>>>>>> c833332e
-    }
-  }
-
-<<<<<<< HEAD
-=======
-  async getSitesAndProxies (): Promise<GetSitesAndProxiesResponse> {
-    let proxies = undefined
-    let sites = undefined
-    while (this.working) { // escaping unavailable hosts
-      try {
-        if(proxies == undefined || proxies.status != 200){
-          proxies = await getProxies()
-        }
-        if(sites == undefined || sites.status != 200) {
-          sites = await getSites()
-        }
-        if (proxies == undefined || sites == undefined  || proxies.status != 200  || sites.status != 200) {
-          continue
-        }
-
-        return {
-          sites: sites.data,
-          proxies: proxies.data
-        }
-      } catch (e) {
-        this.logError('Error while loading hosts', e)
-      }
     }
     return null
   }
 
->>>>>>> c833332e
   setWorkersCount (newCount: number) {
     this.maxPrioritizedWorkers = Math.floor(newCount / 1.33)
     console.debug(`Updating workers count to ${this.numberOfWorkers} => ${newCount}`)
@@ -272,11 +200,6 @@
       throw new Error('Cannot create worker without configuration')
     }
     const worker = new Runner({
-<<<<<<< HEAD
-      sites: this.ddosConfiguration.sites,
-      proxies: this.ddosConfiguration.proxies,
-=======
->>>>>>> c833332e
       onlyProxy: this.onlyProxy,
       doserInstance: this
     })
