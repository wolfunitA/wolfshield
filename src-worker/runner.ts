--- conflicted
+++ resolved
@@ -35,15 +35,11 @@
     this.active = false
   }
 
-<<<<<<< HEAD
-  updateConfiguration (config: GetSitesAndProxiesResponse) {
-=======
   setProxyActive(newProxyValue: boolean) {
     this.onlyProxy = newProxyValue
   }
 
-  updateConfiguration (config: { sites: SiteData[]; proxies: ProxyData[]; }) {
->>>>>>> 622d57a9
+  updateConfiguration (config: GetSitesAndProxiesResponse) {
     this.sites = config.sites
     this.proxies = config.proxies
   }
