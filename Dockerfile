--- conflicted
+++ resolved
@@ -14,11 +14,10 @@
 
 RUN yarn build:headless
 
-<<<<<<< HEAD
+
+# Optimizes the build, so no NODE_MODULES included in image. Don't remove this
 FROM node:16.9.0-alpine
 
-=======
->>>>>>> 151b6828
 WORKDIR /code
 
 COPY packageheadless.json ./package.json
