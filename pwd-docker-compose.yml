--- conflicted
+++ resolved
@@ -4,11 +4,7 @@
       image: ghcr.io/opengs/uashield:master
       restart: always
       environment:
-<<<<<<< HEAD
-        WORKERS: '512'
-=======
         WORKERS: '256'
->>>>>>> c833332e
         USEPROXY: 'false'
       deploy:
         replicas: 3
