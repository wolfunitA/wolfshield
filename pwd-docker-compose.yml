version: '3'
services:
    uashield:
      image: ghcr.io/opengs/uashield:master
      restart: always
      environment:
<<<<<<< HEAD
        WORKERS: '512'
=======
        WORKERS: '256'
>>>>>>> f17036e5
        USEPROXY: 'false'
      deploy:
        replicas: 3
<|MERGE_RESOLUTION|>--- conflicted
+++ resolved
@@ -4,11 +4,7 @@
       image: ghcr.io/opengs/uashield:master
       restart: always
       environment:
-<<<<<<< HEAD
-        WORKERS: '512'
-=======
         WORKERS: '256'
->>>>>>> f17036e5
         USEPROXY: 'false'
       deploy:
         replicas: 3
